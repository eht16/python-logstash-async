--- conflicted
+++ resolved
@@ -224,15 +224,6 @@
 
     # ----------------------------------------------------------------------
     def send(self, events, use_logging=False):
-<<<<<<< HEAD
-        try:
-            client = pylogbeat.PyLogBeatClient(use_logging=use_logging, **self._client_arguments)
-            with client:
-                for events_subset in ichunked(events, self._batch_size):
-                    client.send(events_subset)
-        except socket.gaierror as exc:
-            print('Irrecoverable socket error:', str(exc))
-=======
         client = pylogbeat.PyLogBeatClient(use_logging=use_logging, **self._client_arguments)
         with client:
             for events_subset in ichunked(events, self._batch_size):
@@ -380,5 +371,4 @@
             if response.status_code != 200:
                 self.close()
                 response.raise_for_status()
-        self.close()
->>>>>>> 96faeb72
+        self.close()